#include <triqs/test_tools/gfs.hpp>

using gf3_s = gf<cartesian_product<imfreq, imfreq, imfreq>, scalar_valued>;

TEST(Gfs, MPI_multivar) {

 mpi::communicator world;

 int nw = 2, nbw = 10;
 double beta = 10;
 clef::placeholder<0> k_;
 clef::placeholder<1> q_;
 clef::placeholder<2> r_;
 clef::placeholder<3> iw_;
 clef::placeholder<4> inu_;
 clef::placeholder<5> inup_;

 auto g = gf3_s{{{beta, Boson, nbw}, {beta, Fermion, nw}, {beta, Fermion, nw}}};
 g(iw_, inu_, inup_) << inu_ + 10 * inup_ + 100 * iw_;
 
 auto g2 = g;
 g2 = mpi_reduce(g, world);
 if (world.rank() == 0) EXPECT_ARRAY_NEAR(g2.data(), g.data() * world.size());

 mpi_broadcast(g2, world);
 if (world.rank() == 1) EXPECT_ARRAY_NEAR(g2.data(), g.data()* world.size());

 gf3_s g3 = mpi_all_reduce(g, world);
 EXPECT_ARRAY_NEAR(g3.data(), g.data() * world.size());

 gf3_s g4 = mpi_scatter(g);
 g2(iw_, inu_, inup_) << g2(iw_, inu_, inup_) * (1 + world.rank());
 g4 = mpi_gather(g2);
 // Test the result ?

<<<<<<< HEAD

=======
>>>>>>> 254c5bff
 auto G = make_block_gf({g});
 auto g0 = gf<imfreq, scalar_valued>{{beta, Boson, nbw}};
 auto G2 = make_block_gf({g0});

 mpi_broadcast(G, world);
 mpi_broadcast(G2, world);
}
MAKE_MAIN;
<|MERGE_RESOLUTION|>--- conflicted
+++ resolved
@@ -33,10 +33,6 @@
  g4 = mpi_gather(g2);
  // Test the result ?
 
-<<<<<<< HEAD
-
-=======
->>>>>>> 254c5bff
  auto G = make_block_gf({g});
  auto g0 = gf<imfreq, scalar_valued>{{beta, Boson, nbw}};
  auto G2 = make_block_gf({g0});
