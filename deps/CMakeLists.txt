--- conflicted
+++ resolved
@@ -111,13 +111,10 @@
   GIT_REPO https://github.com/TRIQS/nda
   VERSION 1.1
   GIT_TAG DEV_CUDA_LINALG_MIGUEL
-<<<<<<< HEAD
-=======
 ) 
+
 # -- cppdlr --
 external_dependency(cppdlr
   GIT_REPO git@github.com:flatironinstitute/cppdlr.git
-  #GIT_REPO git@github.com:HugoStrand/cppdlr_mirror.git 
-  GIT_TAG dev_triqs
->>>>>>> 3afa658b
+  GIT_TAG main
 )